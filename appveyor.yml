--- conflicted
+++ resolved
@@ -162,21 +162,3 @@
   - path: $(BUILD_ZIP)
     name: build
     type: zip
-<<<<<<< HEAD
-
-deploy:
-  provider: GitHub
-  release: $(appveyor_repo_tag_name)
-  auth_token:
-    secure: QqePPnXbkzmXct5c8hZ2X5AbsthbI6cS1Sr+VBzcD8oUOIjfWJJKXVAQGUbQAbb0
-  artifact: update,build
-  draft: false
-  prerelease: false
-  on:
-    appveyor_repo_tag: true
-=======
-  - path: $(BUILD_SYMBOLS)
-    name: debugsymbols
-  - path: $(BUILD_UPDATE)
-    name: update
->>>>>>> 189cf0da
